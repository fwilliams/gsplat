--- conflicted
+++ resolved
@@ -400,16 +400,9 @@
         T = next_T;
     }
     final_Ts[pix_id] = T;      // transmittance at last gaussian in this pixel
-<<<<<<< HEAD
-    final_index[pix_id] = idx; // index of in bin of last gaussian in this pixel
+    final_index[pix_id] = (idx == range.y) ? idx - 1 : idx; // index of in bin of last gaussian in this pixel
     for (int c = 0; c < channels; ++c) {
         out_img[channels * pix_id + c] += T * background[c];
-=======
-    final_index[pix_id] = (idx == range.y) ? idx - 1 : idx; // index of in bin of last gaussian in this pixel
-
-    for (int c = 0; c < CHANNELS; ++c) {
-        out_img[CHANNELS * pix_id + c] += T * background[c];
->>>>>>> 2c3ff09f
     }
 }
 
